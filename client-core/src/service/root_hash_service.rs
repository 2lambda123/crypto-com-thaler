--- conflicted
+++ resolved
@@ -16,11 +16,7 @@
     /// Number of required co-signers
     pub m: u64,
     /// Total number of co-signers
-<<<<<<< HEAD
     pub n: u64,
-=======
-    pub n: usize,
->>>>>>> 07db604c
     /// Public key of current signer
     pub self_public_key: PublicKey,
     /// Merkle tree with different combinations of `n` public keys as leaf nodes
@@ -66,13 +62,8 @@
         let root_hash = merkle_tree.root_hash();
 
         let multi_sig_address = MultiSigAddress {
-<<<<<<< HEAD
             m: m as u64,
             n: n as u64,
-=======
-            m,
-            n,
->>>>>>> 07db604c
             self_public_key,
             merkle_tree,
         };
@@ -90,31 +81,6 @@
         mut public_keys: Vec<PublicKey>,
         passphrase: &SecUtf8,
     ) -> Result<Proof<RawPubkey>> {
-<<<<<<< HEAD
-        match self.storage.get_secure(KEYSPACE, root_hash, passphrase)? {
-            None => Err(ErrorKind::AddressNotFound.into()),
-            Some(address_bytes) => {
-                let address = MultiSigAddress::decode(&mut address_bytes.as_slice())
-                    .ok_or_else(|| client_common::Error::from(ErrorKind::DeserializationError))?;
-
-                if public_keys.len() != address.m as usize {
-                    return Err(ErrorKind::InvalidInput.into());
-                }
-
-                public_keys.sort();
-
-                let raw_public_key = if public_keys.len() == 1 {
-                    RawPubkey::from(&public_keys[0])
-                } else {
-                    RawPubkey::from(PublicKey::combine(&public_keys)?.0)
-                };
-
-                match address.merkle_tree.generate_proof(raw_public_key) {
-                    None => Err(ErrorKind::InvalidInput.into()),
-                    Some(proof) => Ok(proof),
-                }
-            }
-=======
         let address_bytes = self
             .storage
             .get_secure(KEYSPACE, root_hash, passphrase)?
@@ -122,10 +88,9 @@
         let address = MultiSigAddress::decode(&mut address_bytes.as_slice())
             .ok_or_else(|| Error::from(ErrorKind::DeserializationError))?;
 
-        if public_keys.len() != address.m {
-            return Err(ErrorKind::InvalidInput.into());
->>>>>>> 07db604c
-        }
+                if public_keys.len() != address.m as usize {
+                    return Err(ErrorKind::InvalidInput.into());
+                }
 
         public_keys.sort();
 
@@ -137,16 +102,6 @@
 
     /// Returns the number of required cosigners for given root_hash
     pub fn required_signers(&self, root_hash: &H256, passphrase: &SecUtf8) -> Result<usize> {
-<<<<<<< HEAD
-        match self.storage.get_secure(KEYSPACE, root_hash, passphrase)? {
-            None => Err(ErrorKind::AddressNotFound.into()),
-            Some(address_bytes) => {
-                let address = MultiSigAddress::decode(&mut address_bytes.as_slice())
-                    .ok_or_else(|| client_common::Error::from(ErrorKind::DeserializationError))?;
-                Ok(address.m as usize)
-            }
-        }
-=======
         let address_bytes = self
             .storage
             .get_secure(KEYSPACE, root_hash, passphrase)?
@@ -155,22 +110,11 @@
         let address = MultiSigAddress::decode(&mut address_bytes.as_slice())
             .ok_or_else(|| Error::from(ErrorKind::DeserializationError))?;
 
-        Ok(address.m)
->>>>>>> 07db604c
-    }
+        Ok(address.m as usize)
+    }  
 
     /// Returns public key of current signer
     pub fn public_key(&self, root_hash: &H256, passphrase: &SecUtf8) -> Result<PublicKey> {
-<<<<<<< HEAD
-        match self.storage.get_secure(KEYSPACE, root_hash, passphrase)? {
-            None => Err(ErrorKind::AddressNotFound.into()),
-            Some(address_bytes) => {
-                let address = MultiSigAddress::decode(&mut address_bytes.as_slice())
-                    .ok_or_else(|| client_common::Error::from(ErrorKind::DeserializationError))?;
-                Ok(address.self_public_key)
-            }
-        }
-=======
         let address_bytes = self
             .storage
             .get_secure(KEYSPACE, root_hash, passphrase)?
@@ -180,7 +124,6 @@
             .ok_or_else(|| client_common::Error::from(ErrorKind::DeserializationError))?;
 
         Ok(address.self_public_key)
->>>>>>> 07db604c
     }
 
     /// Clears all storage
