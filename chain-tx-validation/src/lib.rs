--- conflicted
+++ resolved
@@ -149,11 +149,8 @@
                 "account withdrawal outputs not time-locked to unbonded_from"
             ),
             AccountIncorrectNonce => write!(f, "incorrect transaction count for account operation"),
-<<<<<<< HEAD
+            MismatchAccountAddress => write!(f, "mismatch account address"),
             AccountJailed => write!(f, "account is jailed"),
-=======
-            MismatchAccountAddress => write!(f, "mismatch account address"),
->>>>>>> d85a6803
         }
     }
 }
