--- conflicted
+++ resolved
@@ -55,10 +55,6 @@
             .with_wallet(storage)
             .with_transaction_read(index)
             .with_transaction_write(transaction_builder)
-<<<<<<< HEAD
-            .build()?;
-        let wallet_rpc = WalletRpcImpl::new(wallet_client, self.network_id);
-=======
             .build()
             .unwrap()
     }
@@ -70,13 +66,12 @@
         let wallet_client = self.make_wallet_client(storage);
         DefaultNetworkOpsClient::new(wallet_client, signer, tendermint_client, fee_algorithm)
     }
->>>>>>> e374b075
 
     pub fn start_client(&self, io: &mut IoHandler, storage: SledStorage) -> Result<()> {
         {
             let wallet_client = self.make_wallet_client(storage.clone());
             let ops_client = self.make_ops_client(storage.clone());
-            let client_rpc = ClientRpcImpl::new(wallet_client, ops_client, self.chain_id);
+            let client_rpc = ClientRpcImpl::new(wallet_client, ops_client, self.network_id);
             io.extend_with(client_rpc.to_delegate());
         }
         Ok(())
