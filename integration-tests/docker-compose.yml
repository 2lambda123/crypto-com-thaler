version: "3"

services:
  tendermint:
    image: integration-tests-tendermint
    build:
      context: ../
      dockerfile: ./integration-tests/docker/tendermint/Dockerfile
      args:
        VERSION: ${TENDERMINT_VERSION:-0.32.0}
    environment:
      FEE_SCHEMA: WITHFEE
      PROXY_APP: tcp://chain-abci:26658
    ports:
      - ${TENDERMINT_PORT_RPC:-26657}:26657
  tendermint-zerofee:
    image: integration-tests-tendermint
    depends_on:
      - tendermint
    environment:
      FEE_SCHEMA: ZEROFEE
      PROXY_APP: tcp://chain-abci-zerofee:26658
    ports:
      - ${TENDERMINT_ZEROFEE_PORT_RPC:-16657}:26657

  chain-abci:
    image: integration-tests-chain
    build:
      context: ../
      dockerfile: ./integration-tests/docker/chain/Dockerfile
    command: /usr/bin/chain-abci --host 0.0.0.0 --port 26658 --chain_id ${CHAIN_ID} --genesis_app_hash ${WITHFEE_APP_HASH} --enclave_server tcp://chain-tx-enclave:25933
    environment:
      RUST_BACKTRACE: 1
      RUST_LOG: info
  chain-abci-zerofee:
    image: integration-tests-chain
    depends_on:
      - chain-abci
    command: /usr/bin/chain-abci --host 0.0.0.0 --port 26658 --chain_id ${CHAIN_ID} --genesis_app_hash ${ZEROFEE_APP_HASH} --enclave_server tcp://chain-tx-enclave-zerofee:25933
    environment:
      RUST_BACKTRACE: 1
      RUST_LOG: info

  chain-tx-enclave:
    image: integration-tests-tx-enclave
    build:
      context: ./docker/chain-tx-enclave
      dockerfile: ./tx-validation/Dockerfile
      args:
        SGX_MODE: SW
        NETWORK_ID: ${CHAIN_HEX_ID:-AB}
    environment:
      RUST_BACKTRACE: 1
      RUST_LOG: debug
  chain-tx-enclave-zerofee:
    image: integration-tests-tx-enclave
    depends_on:
      - chain-tx-enclave
    environment:
      RUST_BACKTRACE: 1
      RUST_LOG: debug

  client-rpc:
    image: integration-tests-chain
    depends_on:
      - chain-abci
<<<<<<< HEAD
    command: /usr/bin/wait-for-it.sh tendermint:26657 --strict -- /usr/bin/client-rpc --host 0.0.0.0 --port 26659 --network-id ${CHAIN_HEX_ID} --storage-dir wallet-storage --websocket-url ws://tendermint:26657/websocket
=======
    command: /usr/bin/wait-for-it.sh tendermint:26657 --strict -- /usr/bin/client-rpc --host 0.0.0.0 --port 26659 --chain-id ${CHAIN_ID} --storage-dir wallet-storage --tendermint-url http://tendermint:26657
>>>>>>> 20176818
    environment:
      RUST_BACKTRACE: 1
    ports:
      - ${CLIENT_RPC_PORT:-26659}:26659
  client-rpc-zerofee:
    image: integration-tests-chain
    depends_on:
      - chain-abci
<<<<<<< HEAD
    command: /usr/bin/wait-for-it.sh tendermint-zerofee:26657 --strict -- /usr/bin/client-rpc --host 0.0.0.0 --port 26659 --network-id ${CHAIN_HEX_ID} --storage-dir wallet-storage --websocket-url ws://tendermint-zerofee:26657/websocket
=======
    command: /usr/bin/wait-for-it.sh tendermint-zerofee:26657 --strict -- /usr/bin/client-rpc --host 0.0.0.0 --port 26659 --chain-id ${CHAIN_ID} --storage-dir wallet-storage --tendermint-url http://tendermint-zerofee:26657
>>>>>>> 20176818
    environment:
      RUST_BACKTRACE: 1
    ports:
      - ${CLIENT_RPC_ZEROFEE_PORT:-16659}:26659<|MERGE_RESOLUTION|>--- conflicted
+++ resolved
@@ -64,11 +64,7 @@
     image: integration-tests-chain
     depends_on:
       - chain-abci
-<<<<<<< HEAD
-    command: /usr/bin/wait-for-it.sh tendermint:26657 --strict -- /usr/bin/client-rpc --host 0.0.0.0 --port 26659 --network-id ${CHAIN_HEX_ID} --storage-dir wallet-storage --websocket-url ws://tendermint:26657/websocket
-=======
-    command: /usr/bin/wait-for-it.sh tendermint:26657 --strict -- /usr/bin/client-rpc --host 0.0.0.0 --port 26659 --chain-id ${CHAIN_ID} --storage-dir wallet-storage --tendermint-url http://tendermint:26657
->>>>>>> 20176818
+    command: /usr/bin/wait-for-it.sh tendermint:26657 --strict -- /usr/bin/client-rpc --host 0.0.0.0 --port 26659 --chain-id ${CHAIN_ID} --storage-dir wallet-storage --websocket-url ws://tendermint:26657/websocket
     environment:
       RUST_BACKTRACE: 1
     ports:
@@ -77,11 +73,7 @@
     image: integration-tests-chain
     depends_on:
       - chain-abci
-<<<<<<< HEAD
-    command: /usr/bin/wait-for-it.sh tendermint-zerofee:26657 --strict -- /usr/bin/client-rpc --host 0.0.0.0 --port 26659 --network-id ${CHAIN_HEX_ID} --storage-dir wallet-storage --websocket-url ws://tendermint-zerofee:26657/websocket
-=======
-    command: /usr/bin/wait-for-it.sh tendermint-zerofee:26657 --strict -- /usr/bin/client-rpc --host 0.0.0.0 --port 26659 --chain-id ${CHAIN_ID} --storage-dir wallet-storage --tendermint-url http://tendermint-zerofee:26657
->>>>>>> 20176818
+    command: /usr/bin/wait-for-it.sh tendermint-zerofee:26657 --strict -- /usr/bin/client-rpc --host 0.0.0.0 --port 26659 --chain-id ${CHAIN_ID} --storage-dir wallet-storage --websocket-url ws://tendermint-zerofee:26657/websocket
     environment:
       RUST_BACKTRACE: 1
     ports:
