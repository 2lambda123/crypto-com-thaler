--- conflicted
+++ resolved
@@ -5,11 +5,11 @@
 
 use crate::common::{hash256, H256};
 use crate::init::coin::Coin;
+use account::{AccountAddress, Nonce};
 use blake2::Blake2s;
 use parity_codec::{Decode, Encode};
 use serde::{Deserialize, Serialize};
 use tendermint::{BlockHeight, TendermintValidatorPubKey};
-use account::{AccountAddress, Nonce};
 
 #[derive(Debug, PartialEq, Eq, Clone, Serialize, Deserialize, Encode, Decode)]
 pub struct RewardsPoolState {
@@ -41,11 +41,7 @@
     // Tendermint consensus validator-associated public key
     pub consensus_pubkey: TendermintValidatorPubKey,
     // update counter
-<<<<<<< HEAD
     pub nonce: Nonce,
-=======
-    pub nonce: u64,
->>>>>>> a80b9028
     // TODO: public keys / addresses for other operations
 }
 
