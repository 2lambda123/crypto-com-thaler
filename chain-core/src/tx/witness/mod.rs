/// Witness for Merklized Abstract Syntax Trees (MAST) + Schnorr
pub mod tree;

use std::fmt;

use parity_codec::{Decode, Encode, Input, Output};
use secp256k1::{
    self, key::PublicKey, schnorrsig::schnorr_verify, schnorrsig::SchnorrSignature, Message,
    RecoverableSignature, RecoveryId, Secp256k1,
};

use crate::common::Proof;
use crate::init::address::RedeemAddress;
use crate::tx::data::address::ExtendedAddr;
<<<<<<< HEAD
use crate::tx::data::{txid_hash, TxId};
use crate::tx::witness::tree::{MerklePath, ProofOp, RawPubkey, RawSignature};
=======
use crate::tx::data::Tx;
use crate::tx::witness::tree::{RawPubkey, RawSignature};
>>>>>>> f139ae3c

pub type EcdsaSignature = RecoverableSignature;

/// A transaction witness is a vector of input witnesses
#[derive(Debug, Default, PartialEq, Eq, Clone, Encode, Decode)]
pub struct TxWitness(Vec<TxInWitness>);

impl TxWitness {
    /// creates an empty witness (for testing/tools)
    pub fn new() -> Self {
        TxWitness::default()
    }
}
impl From<Vec<TxInWitness>> for TxWitness {
    fn from(v: Vec<TxInWitness>) -> Self {
        TxWitness(v)
    }
}
impl ::std::iter::FromIterator<TxInWitness> for TxWitness {
    fn from_iter<I>(iter: I) -> Self
    where
        I: IntoIterator<Item = TxInWitness>,
    {
        TxWitness(Vec::from_iter(iter))
    }
}
impl ::std::ops::Deref for TxWitness {
    type Target = Vec<TxInWitness>;
    fn deref(&self) -> &Self::Target {
        &self.0
    }
}

impl ::std::ops::DerefMut for TxWitness {
    fn deref_mut(&mut self) -> &mut Vec<TxInWitness> {
        &mut self.0
    }
}

// normally should be some structure: e.g. indicate a type of signature
#[derive(Debug, PartialEq, Eq, Clone)]
pub enum TxInWitness {
    BasicRedeem(EcdsaSignature),
    TreeSig(SchnorrSignature, Proof<RawPubkey>),
}

impl fmt::Display for TxInWitness {
    fn fmt(&self, f: &mut fmt::Formatter<'_>) -> fmt::Result {
        write!(f, "{:?}", self)
    }
}

impl Encode for TxInWitness {
    fn encode_to<W: Output>(&self, dest: &mut W) {
        match *self {
            TxInWitness::BasicRedeem(ref sig) => {
                dest.push_byte(0);
                dest.push_byte(2);
                let (recovery_id, serialized_sig) = sig.serialize_compact();
                // recovery_id is one of 0 | 1 | 2 | 3
                let rid = recovery_id.to_i32() as u8;
                dest.push_byte(rid);
                serialized_sig.encode_to(dest);
            }
            TxInWitness::TreeSig(ref schnorrsig, ref proof) => {
                dest.push_byte(1);
                dest.push_byte(3);
                let serialized_sig: RawSignature = schnorrsig.serialize_default();
                serialized_sig.encode_to(dest);
                proof.encode_to(dest);
            }
        }
    }
}

impl Decode for TxInWitness {
    fn decode<I: Input>(input: &mut I) -> Option<Self> {
        let tag = input.read_byte()?;
        let constructor_len = input.read_byte()?;
        match (tag, constructor_len) {
            (0, 2) => {
                let rid: u8 = input.read_byte()?;
                let raw_sig = RawSignature::decode(input)?;
                let recovery_id = RecoveryId::from_i32(i32::from(rid)).ok()?;
                let sig = RecoverableSignature::from_compact(&raw_sig, recovery_id).ok()?;
                Some(TxInWitness::BasicRedeem(sig))
            }
            (1, 3) => {
                let raw_sig = RawSignature::decode(input)?;
                let schnorrsig = SchnorrSignature::from_default(&raw_sig).ok()?;
                let proof = Proof::decode(input)?;
                Some(TxInWitness::TreeSig(schnorrsig, proof))
            }
            _ => None,
        }
    }
}

impl TxInWitness {
    /// verify a given extended address is associated to the witness
    /// and the signature against the given transation `Tx`
    /// TODO: capture possible errors in enum?
    ///
    pub fn verify_tx_address(
        &self,
        txid: &TxId,
        address: &ExtendedAddr,
    ) -> Result<(), secp256k1::Error> {
        let secp = Secp256k1::verification_only();
        let message = Message::from_slice(txid)?;

        match (&self, address) {
            (TxInWitness::BasicRedeem(sig), ExtendedAddr::BasicRedeem(addr)) => {
                let pk = secp.recover(&message, &sig)?;
                let expected_addr = RedeemAddress::from(&pk);
                // TODO: constant time eq?
                if *addr != expected_addr {
                    Err(secp256k1::Error::InvalidPublicKey)
                } else {
                    secp.verify(&message, &sig.to_standard(), &pk)
                }
            }
            (TxInWitness::TreeSig(sig, proof), ExtendedAddr::OrTree(root_hash)) => {
                if !proof.verify(root_hash) {
                    Err(secp256k1::Error::InvalidPublicKey)
                } else {
                    schnorr_verify(
                        &secp,
                        &message,
                        &sig,
                        &PublicKey::from_slice(proof.value().as_bytes())?,
                    )
                }
            }
            (_, _) => Err(secp256k1::Error::InvalidSignature),
        }
    }
}

#[cfg(test)]
pub mod tests {
    use super::*;
<<<<<<< HEAD
    use crate::common::merkle::MerkleTree;
    use crate::common::H256;
    use crate::tx::data::txid_hash;
    use crate::tx::data::Tx;
    use crate::tx::witness::tree::MerklePath;
    use crate::tx::TransactionId;
=======
    use crate::common::{MerkleTree, H256};
>>>>>>> f139ae3c
    use secp256k1::{
        key::pubkey_combine,
        key::PublicKey,
        key::SecretKey,
        musig::{MuSigSession, MuSigSessionID},
        schnorrsig::{schnorr_sign, SchnorrSignature},
        Message, Secp256k1, Signing, Verification,
    };

    pub fn get_ecdsa_witness<C: Signing>(
        secp: &Secp256k1<C>,
        tx: &Tx,
        secret_key: &SecretKey,
    ) -> TxInWitness {
        let message = Message::from_slice(&tx.id()).expect("32 bytes");
        let sig = secp.sign_recoverable(&message, &secret_key);
        return TxInWitness::BasicRedeem(sig);
    }

    fn sign_single_schnorr<C: Signing>(
        secp: &Secp256k1<C>,
        msg: &Message,
        secret_key: &SecretKey,
    ) -> SchnorrSignature {
        schnorr_sign(secp, msg, secret_key).0
    }

    fn get_single_tx_witness<C: Signing>(
        secp: Secp256k1<C>,
        tx: &Tx,
        secret_key: &SecretKey,
    ) -> (TxInWitness, H256) {
        let message = Message::from_slice(&tx.id()).expect("32 bytes");
        let sig = sign_single_schnorr(&secp, &message, &secret_key);
        let pk = PublicKey::from_secret_key(&secp, &secret_key);
        let raw_pk = RawPubkey::from(pk.serialize());

        let public_keys = vec![raw_pk];

        let merkle = MerkleTree::new(public_keys.clone());

        return (
            TxInWitness::TreeSig(sig, merkle.generate_proof(public_keys[0].clone()).unwrap()),
            merkle.root_hash(),
        );
    }

    fn get_2_of_2_sig<C: Signing + Verification>(
        secp: &Secp256k1<C>,
        tx: &Tx,
        secret_key1: SecretKey,
        secret_key2: SecretKey,
    ) -> (SchnorrSignature, PublicKey, PublicKey) {
        let message = Message::from_slice(&tx.id()).expect("32 bytes");
        let pk1 = PublicKey::from_secret_key(&secp, &secret_key1);
        let pk2 = PublicKey::from_secret_key(&secp, &secret_key2);
        let session_id1 = MuSigSessionID::from_slice(&[0x01; 32]).expect("32 bytes");
        let session_id2 = MuSigSessionID::from_slice(&[0x02; 32]).expect("32 bytes");
        let (pk, pk_hash) = pubkey_combine(secp, &vec![pk1, pk2]).expect("combined pk");
        let mut session1 = MuSigSession::new(
            secp,
            session_id1,
            &message,
            &pk,
            &pk_hash,
            2,
            0,
            &secret_key1,
        )
        .expect("session 1");
        let mut session2 = MuSigSession::new(
            secp,
            session_id2,
            &message,
            &pk,
            &pk_hash,
            2,
            1,
            &secret_key2,
        )
        .expect("session 2");
        session1.set_nonce_commitment(session2.get_my_nonce_commitment(), 1);
        session2.set_nonce_commitment(session1.get_my_nonce_commitment(), 0);
        let nonces = vec![
            session1.get_public_nonce().unwrap(),
            session2.get_public_nonce().unwrap(),
        ];
        for i in 0..nonces.len() {
            let nonce = nonces[i];
            session1.set_nonce(i, nonce).expect("nonce in session1");
            session2.set_nonce(i, nonce).expect("nonce in session2");
        }
        session1.combine_nonces().expect("combined nonces session1");
        session2.combine_nonces().expect("combined nonces session2");
        let partial_sigs = vec![
            session1.partial_sign().expect("partial signature 1"),
            session2.partial_sign().expect("partial signature 2"),
        ];
        let sig = session1
            .partial_sig_combine(&partial_sigs)
            .expect("combined signature");
        return (sig, pk1, pk2);
    }

    fn get_2_of_2_tx_witness<C: Signing + Verification>(
        secp: Secp256k1<C>,
        tx: &Tx,
        secret_key1: SecretKey,
        secret_key2: SecretKey,
    ) -> (TxInWitness, H256) {
        let (sig, pk1, pk2) = get_2_of_2_sig(&secp, tx, secret_key1, secret_key2);

        let pk = pubkey_combine(&secp, &vec![pk1, pk2]).unwrap().0;
        let raw_pk = RawPubkey::from(pk.serialize());
        let public_keys = vec![raw_pk];

        let merkle = MerkleTree::new(public_keys.clone());

        return (
            TxInWitness::TreeSig(sig, merkle.generate_proof(public_keys[0].clone()).unwrap()),
            merkle.root_hash(),
        );
    }

    fn get_2_of_3_tx_witness<C: Signing + Verification>(
        secp: Secp256k1<C>,
        tx: &Tx,
        secret_key1: SecretKey,
        secret_key2: SecretKey,
        secret_key3: SecretKey,
    ) -> (TxInWitness, H256) {
        let pk1 = PublicKey::from_secret_key(&secp, &secret_key1);
        let pk2 = PublicKey::from_secret_key(&secp, &secret_key2);
        let pk3 = PublicKey::from_secret_key(&secp, &secret_key3);

        let pkc1 = pubkey_combine(&secp, &vec![pk1, pk2]).unwrap().0;
        let pkc2 = pubkey_combine(&secp, &vec![pk1, pk3]).unwrap().0;
        let pkc3 = pubkey_combine(&secp, &vec![pk2, pk3]).unwrap().0;

        let public_keys: Vec<RawPubkey> = vec![pkc1, pkc2, pkc3]
            .iter()
            .map(|x| RawPubkey::from(x.serialize()))
            .collect();

        let merkle = MerkleTree::new(public_keys.clone());
        let proof = merkle.generate_proof(public_keys[0].clone()).unwrap();

        let (sig, _, _) = get_2_of_2_sig(&secp, tx, secret_key1, secret_key2);

        return (TxInWitness::TreeSig(sig, proof), merkle.root_hash());
    }

    #[test]
    fn mismatched_signed_tx_should_fail() {
        let tx = Tx::new();
        let secp = Secp256k1::new();
        let secret_key = SecretKey::from_slice(&[0xcd; 32]).expect("32 bytes, within curve order");
        let public_key = PublicKey::from_secret_key(&secp, &secret_key);
        let expected_addr1 = ExtendedAddr::OrTree([0x00; 32].into());
        let witness1 = get_ecdsa_witness(&secp, &tx, &secret_key);
        assert!(witness1
            .verify_tx_address(&tx.id(), &expected_addr1)
            .is_err());
        let expected_addr2 = ExtendedAddr::BasicRedeem(RedeemAddress::from(&public_key));
        let (witness2, _) = get_single_tx_witness(secp, &tx, &secret_key);
        assert!(witness2
            .verify_tx_address(&tx.id(), &expected_addr2)
            .is_err());
    }

    #[test]
    fn same_pk_recovered() {
        let tx = Tx::new();
        let secp = Secp256k1::new();
        let secret_key = SecretKey::from_slice(&[0xcd; 32]).expect("32 bytes, within curve order");
        let public_key = PublicKey::from_secret_key(&secp, &secret_key);
        let witness: TxWitness = vec![get_ecdsa_witness(&secp, &tx, &secret_key)].into();
        let mut encoded = witness.encode();
        let mut data: &[u8] = encoded.as_mut();
        let decoded = TxWitness::decode(&mut data).expect("decode tx witness");
        match &decoded[0] {
            TxInWitness::BasicRedeem(sig) => {
                let message = Message::from_slice(&tx.id()).expect("32 bytes");
                let pk = secp.recover(&message, &sig).unwrap();
                assert_eq!(pk, public_key);
            }
            _ => {
                assert!(false);
            }
        }
    }

    #[test]
    fn signed_tx_should_verify() {
        let tx = Tx::new();
        let secp = Secp256k1::new();
        let secret_key = SecretKey::from_slice(&[0xcd; 32]).expect("32 bytes, within curve order");
        let public_key = PublicKey::from_secret_key(&secp, &secret_key);
        let expected_addr = ExtendedAddr::BasicRedeem(RedeemAddress::from(&public_key));
        let witness = get_ecdsa_witness(&secp, &tx, &secret_key);
        assert!(witness.verify_tx_address(&tx.id(), &expected_addr).is_ok());
    }

    #[test]
    fn schnorr_signed_tx_should_verify() {
        let tx = Tx::new();
        let secp = Secp256k1::new();
        let secret_key = SecretKey::from_slice(&[0xcd; 32]).expect("32 bytes, within curve order");
        let (witness, addr) = get_single_tx_witness(secp, &tx, &secret_key);
        let expected_addr = ExtendedAddr::OrTree(addr);
        let r = witness.verify_tx_address(&tx.id(), &expected_addr);
        assert!(r.is_ok());
    }

    #[test]
    fn agg_schnorr_signed_tx_should_verify() {
        let tx = Tx::new();
        let secp = Secp256k1::new();
        let secret_key1 = SecretKey::from_slice(&[0xcd; 32]).expect("32 bytes, within curve order");
        let secret_key2 = SecretKey::from_slice(&[0xde; 32]).expect("32 bytes, within curve order");
        let (witness, addr) = get_2_of_2_tx_witness(secp, &tx, secret_key1, secret_key2);
        let expected_addr = ExtendedAddr::OrTree(addr);
        assert!(witness.verify_tx_address(&tx.id(), &expected_addr).is_ok());
    }

    #[test]
    fn tree_agg_schnorr_signed_tx_should_verify() {
        let tx = Tx::new();
        let secp = Secp256k1::new();
        let secret_key1 = SecretKey::from_slice(&[0xcd; 32]).expect("32 bytes, within curve order");
        let secret_key2 = SecretKey::from_slice(&[0xde; 32]).expect("32 bytes, within curve order");
        let secret_key3 = SecretKey::from_slice(&[0xef; 32]).expect("32 bytes, within curve order");
        let (witness, addr) =
            get_2_of_3_tx_witness(secp, &tx, secret_key1, secret_key2, secret_key3);
        let expected_addr = ExtendedAddr::OrTree(addr);
        assert!(witness.verify_tx_address(&tx.id(), &expected_addr).is_ok());
    }

    #[test]
    fn wrong_basic_address_should_fail() {
        let tx = Tx::new();
        let secp = Secp256k1::new();
        let secret_key = SecretKey::from_slice(&[0xcd; 32]).expect("32 bytes, within curve order");

        let witness = get_ecdsa_witness(&secp, &tx, &secret_key);
        let wrong_addr = ExtendedAddr::BasicRedeem(RedeemAddress::default());
        assert!(witness.verify_tx_address(&tx.id(), &wrong_addr).is_err());
    }

    #[test]
    fn wrongly_basic_signed_tx_should_fail() {
        let tx = Tx::new();
        let secp = Secp256k1::new();
        let secret_key = SecretKey::from_slice(&[0xcd; 32]).expect("32 bytes, within curve order");
        let message = Message::from_slice(&[0xaa; 32]).expect("32 bytes");
        let sign = secp.sign_recoverable(&message, &secret_key);
        let witness = TxInWitness::BasicRedeem(sign);
        let addr = ExtendedAddr::BasicRedeem(RedeemAddress::default());
        assert!(witness.verify_tx_address(&tx.id(), &addr).is_err());
    }

}<|MERGE_RESOLUTION|>--- conflicted
+++ resolved
@@ -12,13 +12,8 @@
 use crate::common::Proof;
 use crate::init::address::RedeemAddress;
 use crate::tx::data::address::ExtendedAddr;
-<<<<<<< HEAD
-use crate::tx::data::{txid_hash, TxId};
-use crate::tx::witness::tree::{MerklePath, ProofOp, RawPubkey, RawSignature};
-=======
-use crate::tx::data::Tx;
+use crate::tx::data::TxId;
 use crate::tx::witness::tree::{RawPubkey, RawSignature};
->>>>>>> f139ae3c
 
 pub type EcdsaSignature = RecoverableSignature;
 
@@ -128,7 +123,7 @@
         address: &ExtendedAddr,
     ) -> Result<(), secp256k1::Error> {
         let secp = Secp256k1::verification_only();
-        let message = Message::from_slice(txid)?;
+        let message = Message::from_slice(&txid[..])?;
 
         match (&self, address) {
             (TxInWitness::BasicRedeem(sig), ExtendedAddr::BasicRedeem(addr)) => {
@@ -161,16 +156,9 @@
 #[cfg(test)]
 pub mod tests {
     use super::*;
-<<<<<<< HEAD
-    use crate::common::merkle::MerkleTree;
-    use crate::common::H256;
-    use crate::tx::data::txid_hash;
+    use crate::common::{MerkleTree, H256};
     use crate::tx::data::Tx;
-    use crate::tx::witness::tree::MerklePath;
     use crate::tx::TransactionId;
-=======
-    use crate::common::{MerkleTree, H256};
->>>>>>> f139ae3c
     use secp256k1::{
         key::pubkey_combine,
         key::PublicKey,
